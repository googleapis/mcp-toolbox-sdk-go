--- conflicted
+++ resolved
@@ -20,10 +20,6 @@
 	"encoding/json"
 	"fmt"
 	"io"
-<<<<<<< HEAD
-
-=======
->>>>>>> 350a79d7
 	"net/http"
 	"reflect"
 	"strings"
@@ -109,12 +105,6 @@
 	}
 
 	// Validate that inapplicable options were not used.
-<<<<<<< HEAD
-	if config.nameSet {
-		return nil, fmt.Errorf("ToolFrom: WithName option is not applicable when creating a tool from an existing instance")
-	}
-=======
->>>>>>> 350a79d7
 	if config.strictSet {
 		return nil, fmt.Errorf("ToolFrom: WithStrict option is not applicable as the behavior is always strict")
 	}
