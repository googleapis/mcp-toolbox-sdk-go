--- conflicted
+++ resolved
@@ -178,11 +178,7 @@
 		}
 	})
 	t.Run("Test float64 param", func(t *testing.T) {
-<<<<<<< HEAD
-		var value = 3.14
-=======
 		value := 3.14
->>>>>>> 2ed22b96
 
 		err := schema.validateType(value)
 
