--- conflicted
+++ resolved
@@ -200,20 +200,6 @@
 		}
 	})
 
-<<<<<<< HEAD
-	t.Run("Negative Test - fails when using WithName option", func(t *testing.T) {
-		tool := getTestTool()
-		_, err := tool.ToolFrom(WithName("new-name"))
-		if err == nil {
-			t.Fatal("Expected an error when using WithName, but got nil")
-		}
-		if !strings.Contains(err.Error(), "WithName option is not applicable") {
-			t.Errorf("Incorrect error message for WithName. Got: %v", err)
-		}
-	})
-
-=======
->>>>>>> 350a79d7
 	t.Run("Negative Test - fails when using WithStrict option", func(t *testing.T) {
 		tool := getTestTool()
 		_, err := tool.ToolFrom(WithStrict(true))
