// Copyright 2025 Google LLC
//
// Licensed under the Apache License, Version 2.0 (the "License");
// you may not use this file except in compliance with the License.
// You may obtain a copy of the License at
//
//     http://www.apache.org/licenses/LICENSE-2.0
//
// Unless required by applicable law or agreed to in writing, software
// distributed under the License is distributed on an "AS IS" BASIS,
// WITHOUT WARRANTIES OR CONDITIONS OF ANY KIND, either express or implied.
// See the License for the specific language governing permissions and
// limitations under the License.

package core

import (
	"fmt"
	"net/http"

	"golang.org/x/oauth2"
)

// ----- Client Options -----

// ClientOption configures a ToolboxClient at creation time.
type ClientOption func(*ToolboxClient) error

// Constructor for a newToolConfig which initializes the maps for auth token sources and bound parameters
func newToolConfig() *ToolConfig {
	return &ToolConfig{
		AuthTokenSources: make(map[string]oauth2.TokenSource),
		BoundParams:      make(map[string]any),
	}
}

// WithHTTPClient provides a custom http.Client to the ToolboxClient.
func WithHTTPClient(client *http.Client) ClientOption {
	return func(tc *ToolboxClient) error {
		if client == nil {
			return fmt.Errorf("WithHTTPClient: provided http.Client cannot be nil")
		}
		tc.httpClient = client
		return nil
	}
}

// WithClientHeaderString adds a static string value as a client-wide HTTP header.
func WithClientHeaderString(headerName string, value string) ClientOption {
	return func(tc *ToolboxClient) error {
		if _, exists := tc.clientHeaderSources[headerName]; exists {
			return fmt.Errorf("client header '%s' is already set and cannot be overridden", headerName)
		}
		staticToken := &oauth2.Token{AccessToken: value}
		tc.clientHeaderSources[headerName] = oauth2.StaticTokenSource(staticToken)
		return nil
	}
}

// WithClientHeaderTokenSource adds a dynamic client-wide HTTP header from a TokenSource.
func WithClientHeaderTokenSource(headerName string, value oauth2.TokenSource) ClientOption {
	return func(tc *ToolboxClient) error {
		if _, exists := tc.clientHeaderSources[headerName]; exists {
			return fmt.Errorf("client header '%s' is already set and cannot be overridden", headerName)
		}
		if value == nil {
			return fmt.Errorf("WithClientHeaderTokenSource: provided oauth2.TokenSource for header '%s' cannot be nil", headerName)
		}
		tc.clientHeaderSources[headerName] = value
		return nil
	}
}

// WithDefaultToolOptions provides default Options that will be applied to every tool
// loaded by this client.
func WithDefaultToolOptions(opts ...ToolOption) ClientOption {
	return func(tc *ToolboxClient) error {
		if tc.defaultOptionsSet {
			return fmt.Errorf("default tool options have already been set and cannot be modified")
		}
		tc.defaultToolOptions = append(tc.defaultToolOptions, opts...)
		tc.defaultOptionsSet = true
		return nil
	}
}

// ----- Tool Options -----

// ToolConfig holds all configurable aspects for creating or deriving a tool.
type ToolConfig struct {
	AuthTokenSources map[string]oauth2.TokenSource
	BoundParams      map[string]any
	Strict           bool
<<<<<<< HEAD
	nameSet          bool
=======
>>>>>>> 3384fc18
	strictSet        bool
}

// ToolOption defines a single, universal type for a functional option that configures a tool.
type ToolOption func(*ToolConfig) error

type Integer interface {
	~int | ~int8 | ~int16 | ~int32 | ~int64 |
		~uint | ~uint8 | ~uint16 | ~uint32 | ~uint64
}

type Float interface {
	~float32 | ~float64
}

<<<<<<< HEAD
// WithName provides an option to specify the name of a toolset for LoadToolset.
func WithName(name string) ToolOption {
	return func(c *ToolConfig) error {
		if c.nameSet {
			return fmt.Errorf("name is already set and cannot be overridden")
		}
		c.Name = name
		c.nameSet = true
		return nil
	}
}

=======
>>>>>>> 3384fc18
// WithStrict provides an option to enable strict validation for LoadToolset.
func WithStrict(strict bool) ToolOption {
	return func(c *ToolConfig) error {
		if c.strictSet {
			return fmt.Errorf("strict mode is already set and cannot be overridden")
		}
		c.Strict = strict
		c.strictSet = true // Set the flag after successful assignment
		return nil
	}
}

// WithAuthTokenSource provides an authentication token from a standard TokenSource.
<<<<<<< HEAD
func WithAuthTokenSource(authSource string, idToken oauth2.TokenSource) ToolOption {
	return func(c *ToolConfig) error {
		if _, exists := c.AuthTokenSources[authSource]; exists {
			return fmt.Errorf("authentication source '%s' is already set and cannot be overridden", authSource)
		}
		c.AuthTokenSources[authSource] = idToken
=======
func WithAuthTokenSource(authSourceName string, idToken oauth2.TokenSource) ToolOption {
	return func(c *ToolConfig) error {
		if _, exists := c.AuthTokenSources[authSourceName]; exists {
			return fmt.Errorf("authentication source '%s' is already set and cannot be overridden", authSourceName)
		}
		c.AuthTokenSources[authSourceName] = idToken
>>>>>>> 3384fc18
		return nil
	}
}

// WithAuthTokenString provides a static string authentication token.
<<<<<<< HEAD
func WithAuthTokenString(authSource string, idToken string) ToolOption {
	return func(c *ToolConfig) error {
		if _, exists := c.AuthTokenSources[authSource]; exists {
			return fmt.Errorf("authentication source '%s' is already set and cannot be overridden", authSource)
		}
		staticToken := &oauth2.Token{AccessToken: idToken}
		c.AuthTokenSources[authSource] = oauth2.StaticTokenSource(staticToken)
=======
func WithAuthTokenString(authSourceName string, idToken string) ToolOption {
	return func(c *ToolConfig) error {
		if _, exists := c.AuthTokenSources[authSourceName]; exists {
			return fmt.Errorf("authentication source '%s' is already set and cannot be overridden", authSourceName)
		}
		staticToken := &oauth2.Token{AccessToken: idToken}
		c.AuthTokenSources[authSourceName] = oauth2.StaticTokenSource(staticToken)
>>>>>>> 3384fc18
		return nil
	}
}

// Helper function
func createBoundParamToolOption(name string, value any) ToolOption {
	return func(c *ToolConfig) error {
		if _, exists := c.BoundParams[name]; exists {
			return fmt.Errorf("duplicate parameter binding: parameter '%s' is already set", name)
		}
		c.BoundParams[name] = value
		return nil
	}
}

// WithBindParamString binds a static string value to a parameter.
func WithBindParamString(name string, value string) ToolOption {
	return createBoundParamToolOption(name, value)
}

// WithBindParamStringFunc binds a function that returns a string to a parameter.
func WithBindParamStringFunc(name string, fn func() (string, error)) ToolOption {
	return createBoundParamToolOption(name, fn)
}

// WithBindParamInt binds a static integer value to a parameter.
func WithBindParamInt[T Integer](name string, value T) ToolOption {
	return createBoundParamToolOption(name, value)
}

// WithBindParamIntFunc binds a function that returns an integer to a parameter.
func WithBindParamIntFunc[T Integer](name string, fn func() (T, error)) ToolOption {
	return createBoundParamToolOption(name, fn)
}

// WithBindParamFloat binds a static float value to a parameter.
func WithBindParamFloat[T Float](name string, value T) ToolOption {
	return createBoundParamToolOption(name, value)
}

// WithBindParamFloatFunc binds a function that returns a float to a parameter.
func WithBindParamFloatFunc[T Float](name string, fn func() (T, error)) ToolOption {
	return createBoundParamToolOption(name, fn)
}

// WithBindParamBool binds a static boolean value to a parameter.
func WithBindParamBool(name string, value bool) ToolOption {
	return createBoundParamToolOption(name, value)
}

// WithBindParamBoolFunc binds a function that returns a boolean to a parameter.
func WithBindParamBoolFunc(name string, fn func() (bool, error)) ToolOption {
	return createBoundParamToolOption(name, fn)
}

// WithBindParamStringArray binds a static slice of strings to a parameter.
func WithBindParamStringArray(name string, value []string) ToolOption {
	return createBoundParamToolOption(name, value)
}

// WithBindParamStringArrayFunc binds a function that returns a slice of strings.
func WithBindParamStringArrayFunc(name string, fn func() ([]string, error)) ToolOption {
	return createBoundParamToolOption(name, fn)
}

// WithBindParamIntArray binds a static slice of integers to a parameter.
func WithBindParamIntArray[T Integer](name string, value []T) ToolOption {
	return createBoundParamToolOption(name, value)
}

// WithBindParamIntArrayFunc binds a function that returns a slice of integers.
func WithBindParamIntArrayFunc[T Integer](name string, fn func() ([]T, error)) ToolOption {
	return createBoundParamToolOption(name, fn)
}

// WithBindParamFloatArray binds a static slice of floats to a parameter.
func WithBindParamFloatArray[T Float](name string, value []T) ToolOption {
	return createBoundParamToolOption(name, value)
}

// WithBindParamFloatArrayFunc binds a function that returns a slice of floats.
func WithBindParamFloatArrayFunc[T Float](name string, fn func() ([]T, error)) ToolOption {
	return createBoundParamToolOption(name, fn)
}

// WithBindParamBoolArray binds a static slice of booleans to a parameter.
func WithBindParamBoolArray(name string, value []bool) ToolOption {
	return createBoundParamToolOption(name, value)
}

// WithBindParamBoolArrayFunc binds a function that returns a slice of booleans.
func WithBindParamBoolArrayFunc(name string, fn func() ([]bool, error)) ToolOption {
	return createBoundParamToolOption(name, fn)
}<|MERGE_RESOLUTION|>--- conflicted
+++ resolved
@@ -91,10 +91,6 @@
 	AuthTokenSources map[string]oauth2.TokenSource
 	BoundParams      map[string]any
 	Strict           bool
-<<<<<<< HEAD
-	nameSet          bool
-=======
->>>>>>> 3384fc18
 	strictSet        bool
 }
 
@@ -110,21 +106,6 @@
 	~float32 | ~float64
 }
 
-<<<<<<< HEAD
-// WithName provides an option to specify the name of a toolset for LoadToolset.
-func WithName(name string) ToolOption {
-	return func(c *ToolConfig) error {
-		if c.nameSet {
-			return fmt.Errorf("name is already set and cannot be overridden")
-		}
-		c.Name = name
-		c.nameSet = true
-		return nil
-	}
-}
-
-=======
->>>>>>> 3384fc18
 // WithStrict provides an option to enable strict validation for LoadToolset.
 func WithStrict(strict bool) ToolOption {
 	return func(c *ToolConfig) error {
@@ -138,35 +119,17 @@
 }
 
 // WithAuthTokenSource provides an authentication token from a standard TokenSource.
-<<<<<<< HEAD
-func WithAuthTokenSource(authSource string, idToken oauth2.TokenSource) ToolOption {
-	return func(c *ToolConfig) error {
-		if _, exists := c.AuthTokenSources[authSource]; exists {
-			return fmt.Errorf("authentication source '%s' is already set and cannot be overridden", authSource)
-		}
-		c.AuthTokenSources[authSource] = idToken
-=======
 func WithAuthTokenSource(authSourceName string, idToken oauth2.TokenSource) ToolOption {
 	return func(c *ToolConfig) error {
 		if _, exists := c.AuthTokenSources[authSourceName]; exists {
 			return fmt.Errorf("authentication source '%s' is already set and cannot be overridden", authSourceName)
 		}
 		c.AuthTokenSources[authSourceName] = idToken
->>>>>>> 3384fc18
 		return nil
 	}
 }
 
 // WithAuthTokenString provides a static string authentication token.
-<<<<<<< HEAD
-func WithAuthTokenString(authSource string, idToken string) ToolOption {
-	return func(c *ToolConfig) error {
-		if _, exists := c.AuthTokenSources[authSource]; exists {
-			return fmt.Errorf("authentication source '%s' is already set and cannot be overridden", authSource)
-		}
-		staticToken := &oauth2.Token{AccessToken: idToken}
-		c.AuthTokenSources[authSource] = oauth2.StaticTokenSource(staticToken)
-=======
 func WithAuthTokenString(authSourceName string, idToken string) ToolOption {
 	return func(c *ToolConfig) error {
 		if _, exists := c.AuthTokenSources[authSourceName]; exists {
@@ -174,7 +137,6 @@
 		}
 		staticToken := &oauth2.Token{AccessToken: idToken}
 		c.AuthTokenSources[authSourceName] = oauth2.StaticTokenSource(staticToken)
->>>>>>> 3384fc18
 		return nil
 	}
 }
